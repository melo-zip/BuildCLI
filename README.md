```
,-----.          ,--.,--.   ,--. ,-----.,--.   ,--.
|  |) /_ ,--.,--.`--'|  | ,-|  |'  .--./|  |   |  |
|  .-.  \|  ||  |,--.|  |' .-. ||  |    |  |   |  |       Built by the community, for the community
|  '--' /'  ''  '|  ||  |\ `-' |'  '--'\|  '--.|  |
`------'  `----' `--'`--' `---'  `-----'`-----'`--'

Welcome to BuildCLI - Java Project Management!
```

# BuildCLI

**BuildCLI** is a command-line interface (CLI) tool for managing and automating common tasks in Java project development. It allows you to create, compile, manage dependencies, and run Java projects directly from the terminal, simplifying the development process.

- **Repository:** [https://github.com/wheslleyrimar/buildcli](https://github.com/wheslleyrimar/buildcli)
- **License:** [MIT](https://opensource.org/licenses/MIT)

---

## Table of Contents

- [Features](#features)
- [Installation](#installation)
- [Usage](#usage)
- [Examples](#examples)
- [Contribution](#contribution)
- [License](#license)

---

## Features

- **Initialize Project**: Creates the basic structure of directories and files for a Java project.
- **Compile Project**: Compiles the project source code using Maven.
- **Add Dependency**: Adds new dependencies to the `pom.xml`.
- **Remove Dependency**: Remove dependencies from `pom.xml`.
- **Document Code**: [Beta] Generates documentation for a Java file using AI.
- **Manage Configuration Profiles**: Creates specific configuration files for profiles (`application-dev.properties`, `application-test.properties`, etc.).
- **Run Project**: Starts the project directly from the CLI using Spring Boot.
- **Dockerize Project**: Generates a Dockerfile for the project, allowing easy containerization.
- **Build and Run Docker Container**: Builds and runs the Docker container using the generated Dockerfile.
- **CI/CD Integration**: Automatically generates configuration files por CI/CD tools (e.g., Jenkins, Github Actions) and triggers pipelines based on project changes.

---

## Installation

1. **Clone the Repository**:
   ```bash
   git clone https://github.com/BuildCLI/BuildCLI.git
   cd BuildCLI
   ```

2. **Build and Package the Project**:
   ```bash
   mvn package
   ```

<<<<<<< HEAD
   3. **Set up BuildCLI for Global Access**:
     - On a Unix-like system (Linux, macOS), simply give execution permission to `install.sh` and run it:  
     ```bash
     sudo chmod +x install.sh  
     ./install.sh  
     ```
     - On Windows: Run `install.bat` by double-clicking it or executing the following command in the Command Prompt (cmd):  
     ```cmd
     install.bat
=======
3. **Set up BuildCLI for Global Access**:
- Copy the `buildcli` file to a directory in your system PATH, such as `~/bin`:
   ```bash
   cp target/buildcli.jar ~/bin/
  ```
- Create a wrapper script:
  ```bash 
   nano ~/bin/buildcli
   ```
- Insert the following content into the file:
   ```bash
  #!/bin/bash
   java -jar "$HOME/bin/buildcli.jar.jar" "$@"
   ```
- Save and exit Nano:
  - Press CTRL + O, then Enter to save.
  - Press CTRL + X to exit.
  
- Make the script executable:
     ```bash
     chmod +x ~/bin/buildcli
>>>>>>> 91cc11b5
     ```

Now `BuildCLI` is ready to use. Test the `buildcli` command in the terminal.

---

## Usage

We made a major refactor of the `BuildCLI` architecture. Please use the `buildcli help` command to see all available options. Also, refer to issue [#89](https://github.com/wheslleyrimar/BuildCLI/issues/89) and pull request [#79](https://github.com/wheslleyrimar/BuildCLI/pull/79) for more details.

---

## Examples

### 1. Initialize a New Project
Creates the basic Java project structure, including `src/main/java`, `pom.xml`, and `README.md`.
You can specify a project name to dynamically set the package structure and project artifact.

#### Example Commands
- To initialize a project with a specific name:
```bash
buildcli project init MyProject
```
This will create the project structure with `MyProject` as the base package name, resulting in a directory like `src/main/java/org/myproject`.

- To initialize a project without specifying a name:
```bash
buildcli project init
```
This will create the project structure with `buildcli` as the base package name, resulting in a directory like `src/main/java/org/buildcli`.


### 2. Compile the Project
Compiles the Java project using Maven:
```bash
buildcli project build --compile
```

### 3. Add a Dependency to `pom.xml`
Adds a dependency to the project in the `groupId:artifactId` format. You can also specify a version using the format `groupId:artifactId:version`. If no version is specified, the dependency will default to the latest version available.

#### Example Commands:
- To add a dependency with the latest version:
```bash
  buildcli project add dependency org.springframework:spring-core
```
- To add a dependency with a specified version:
```bash
  buildcli p a d org.springframework:spring-core:5.3.21
```
After executing these commands, the dependency will be appended to your pom.xml file under the `<dependencies>` section.

### 4. Create a Configuration Profile
Creates a configuration file with the specified profile, for example, `application-dev.properties`:
```bash
buildcli project add profile dev
```

### 5. Run the Project
Runs the Java project using Spring Boot:
```bash
buildcli project run
```

### 6. Generate Documentation for Java Code
Automatically generates inline documentation for a Java file using AI:
```bash
buildcli project document-code File.java
```
This command sends the specified Java file to the local Ollama server, which generates documentation and comments directly within the code. The modified file with documentation will be saved back to the same location.

### 7. Set Active Environment Profile
Sets the active environment profile, saving it to the `environment.config` file. The profile is referenced during project execution, ensuring that the correct configuration is loaded.
```bash
buildcli p set env dev
```
After running this command, the active profile is set to dev, and the `environment.config` file is updated accordingly.

#### Active Profile Display During Project Execution
With the `--set-environment` functionality, you can set the active environment profile. When running the project with `buildcli --run`, the active profile will be displayed in the terminal.

### 8. Dockerize Command
This command generates a `Dockerfile` for your Java project, making it easier to containerize your application.
```bash
buildcli p add dockerfile
```

### 9. Docker Build Command
This command automatically builds and runs the Docker container for you. After running the command, the Docker image will be created, and your project will run inside the container.
```bash
buildcli project run docker
```

### 10. Set Up CI/CD Integration
Generates configuration files for CI/CD tools and prepares the project for automated pipelines. Supports Jenkins, Gitlab and Github Actions.
```bash
buildcli project add pipeline github
```

```bash
buildcli project add pipeline gitlab
```

```bash
buildcli project add pipeline jenkins
```

---

## Prerequisites

### Local Ollama API
Ensure you have the Ollama server running locally, as the `docs` functionality relies on an AI model accessible via a local API.
- [Download Ollama](https://ollama.com/download)

You can start the Ollama server by running:

```bash
ollama run llama3.2
```

### Prerequisites for CI/CD Integration
- **Jenkins**: Ensure Jenkins is installed and accessible in your environment.
- **GitHub Actions**: Ensure your repository is hosted on GitHub with Actions enabled.

---

## Contribution

Contributions are welcome! Feel free to open **Issues** and submit **Pull Requests**.
See the [CONTRIBUTING.md](CONTRIBUTING.md) file for more details.

Quick steps to contribute:
1. Fork the project.
2. Create a branch for your changes:
   ```bash
   git checkout -b feature/my-feature
   ```
3. Commit your changes:
   ```bash
   git commit -m "My new feature"
   ```
4. Push to your branch:
   ```bash
   git push origin feature/my-feature
   ```
5. Open a Pull Request in the main repository.

---

## License

This project is licensed under the MIT License - see the [LICENSE](LICENSE) file for details.<|MERGE_RESOLUTION|>--- conflicted
+++ resolved
@@ -45,19 +45,9 @@
 
 ## Installation
 
-1. **Clone the Repository**:
-   ```bash
-   git clone https://github.com/BuildCLI/BuildCLI.git
-   cd BuildCLI
-   ```
-
-2. **Build and Package the Project**:
-   ```bash
-   mvn package
-   ```
-
-<<<<<<< HEAD
-   3. **Set up BuildCLI for Global Access**:
+1. **Script Installation**:
+Just download the .sh or .bat file and execute.
+
      - On a Unix-like system (Linux, macOS), simply give execution permission to `install.sh` and run it:  
      ```bash
      sudo chmod +x install.sh  
@@ -66,29 +56,6 @@
      - On Windows: Run `install.bat` by double-clicking it or executing the following command in the Command Prompt (cmd):  
      ```cmd
      install.bat
-=======
-3. **Set up BuildCLI for Global Access**:
-- Copy the `buildcli` file to a directory in your system PATH, such as `~/bin`:
-   ```bash
-   cp target/buildcli.jar ~/bin/
-  ```
-- Create a wrapper script:
-  ```bash 
-   nano ~/bin/buildcli
-   ```
-- Insert the following content into the file:
-   ```bash
-  #!/bin/bash
-   java -jar "$HOME/bin/buildcli.jar.jar" "$@"
-   ```
-- Save and exit Nano:
-  - Press CTRL + O, then Enter to save.
-  - Press CTRL + X to exit.
-  
-- Make the script executable:
-     ```bash
-     chmod +x ~/bin/buildcli
->>>>>>> 91cc11b5
      ```
 
 Now `BuildCLI` is ready to use. Test the `buildcli` command in the terminal.
