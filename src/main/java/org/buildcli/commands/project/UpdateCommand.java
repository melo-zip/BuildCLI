package org.buildcli.commands.project;

import org.buildcli.commands.project.update.DependencyCommand;
import org.buildcli.commands.project.update.JDKCommand;
import org.buildcli.commands.project.update.VersionCommand;
import picocli.CommandLine.Command;

<<<<<<< HEAD
@Command(name = "update", aliases = {"up"}, description = "", mixinStandardHelpOptions = true,
    subcommands = {VersionCommand.class, DependencyCommand.class, JDKCommand.class}
=======
@Command(name = "update", aliases = {"up"}, description = "Updates project versions and dependencies, alias: 'up'.", mixinStandardHelpOptions = true,
    subcommands = {VersionCommand.class, DependencyCommand.class}
>>>>>>> 06248c9c
)
public class UpdateCommand {
}<|MERGE_RESOLUTION|>--- conflicted
+++ resolved
@@ -5,13 +5,8 @@
 import org.buildcli.commands.project.update.VersionCommand;
 import picocli.CommandLine.Command;
 
-<<<<<<< HEAD
-@Command(name = "update", aliases = {"up"}, description = "", mixinStandardHelpOptions = true,
+@Command(name = "update", aliases = {"up"}, description = "Updates project versions and dependencies, alias: 'up'.", mixinStandardHelpOptions = true,
     subcommands = {VersionCommand.class, DependencyCommand.class, JDKCommand.class}
-=======
-@Command(name = "update", aliases = {"up"}, description = "Updates project versions and dependencies, alias: 'up'.", mixinStandardHelpOptions = true,
-    subcommands = {VersionCommand.class, DependencyCommand.class}
->>>>>>> 06248c9c
 )
 public class UpdateCommand {
 }