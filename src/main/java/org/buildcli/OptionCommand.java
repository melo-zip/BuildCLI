--- conflicted
+++ resolved
@@ -63,11 +63,6 @@
     @Option(names = {"--cleanup"}, description = "Remove the target folder")
     boolean cleanup;
 
-<<<<<<< HEAD
-    @Option(names = {"--skip-maven-install", "--skip-mvn-install"}, description = "Skip maven installation")
-    boolean skipMvnInstall;
-=======
     @Option(names = {"--setup-autocomplete"}, description = "Set up autocomplete for Bash, Zsh, or Fish")
     boolean setupAutocomplete;
->>>>>>> cced8b5e
 }